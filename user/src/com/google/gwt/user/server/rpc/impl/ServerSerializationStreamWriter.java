--- conflicted
+++ resolved
@@ -49,17 +49,6 @@
   /**
    * Builds a string that evaluates into an array containing the given elements.
    */
-<<<<<<< HEAD
-  public static class LengthConstrainedArray {
-    public static final int MAXIMUM_ARRAY_LENGTH_DEFAULT = 1 << 15;
-    private static final String POSTLUDE = "])";
-    private static final String PRELUDE = "].concat([";
-
-    private final StringBuffer buffer;
-    private final int maximumArrayLength = Integer.getInteger("gwt.rpc.maxPayloadChunkSize",
-            MAXIMUM_ARRAY_LENGTH_DEFAULT);
-    private int count = 0;
-=======
   private static class TokenEncoder {
     private final Writer writer;
     /**
@@ -69,7 +58,6 @@
      * that use forward streaming.
      */
     private final List<CharSequence> tokensInReverseOrder;
->>>>>>> b3604cbc
     private boolean needsComma = false;
 
     public TokenEncoder(int version, Writer writer) {
@@ -106,13 +94,6 @@
      * Appends a token at the end of the output written
      */
     public void addToken(CharSequence token) {
-<<<<<<< HEAD
-      total++;
-      if (count++ == maximumArrayLength) {
-        if (total == maximumArrayLength + 1) {
-          buffer.append(PRELUDE);
-          javascript = true;
-=======
         // append token directly to writer in forward order
         addTokenToWriter(token);
     }
@@ -121,7 +102,6 @@
       try {
         if (needsComma) {
           writer.append(",");
->>>>>>> b3604cbc
         } else {
           needsComma = true;
         }
@@ -160,15 +140,7 @@
 
     @Override
     public String toString() {
-<<<<<<< HEAD
-      if (total > maximumArrayLength) {
-        return "[" + buffer.toString() + POSTLUDE;
-      } else {
-        return "[" + buffer.toString() + "]";
-      }
-=======
       return getClass().getSimpleName() + " [writer=" + writer + ", needsComma=" + needsComma + "]";
->>>>>>> b3604cbc
     }
   }
 
