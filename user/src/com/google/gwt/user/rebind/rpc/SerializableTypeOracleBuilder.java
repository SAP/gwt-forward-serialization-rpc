--- conflicted
+++ resolved
@@ -1149,15 +1149,6 @@
           checkAllSubtypesOfObject(fieldLogger.branch(TreeLogger.WARN,
               "Object was reached from a manually serializable type", null), path, problems);
         } else {
-<<<<<<< HEAD
-          boolean fieldTypeHasInstantiableSubtypes = computeTypeInstantiability(fieldLogger, fieldType, path, problems)
-              .hasInstantiableSubtypes();
-          allSucceeded &= fieldTypeHasInstantiableSubtypes;
-          if (!fieldTypeHasInstantiableSubtypes) {
-            fieldLogger.log(TreeLogger.WARN, "Field's type "
-                + fieldType.getQualifiedSourceName()
-                + " has no instantiable subtypes");
-=======
           boolean hasInstantiableSubtypes = computeTypeInstantiability(fieldLogger, fieldType, path,
               problems).hasInstantiableSubtypes();
           allSucceeded &= hasInstantiableSubtypes;
@@ -1165,7 +1156,6 @@
             fieldLogger.branch(TreeLogger.WARN, "Field type '"
                 + fieldType.getParameterizedQualifiedSourceName()
                 + "' has no instantiable subtypes");
->>>>>>> 5d73cb73
           }
         }
       }
