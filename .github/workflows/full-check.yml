# Run all tests and builds all aspects of GWT using Java 11, 17, and 21. Runs
# nightly (plus or minus timzeones) on the main branch, and will also run right
# away on a push to a release branch. Release zips are uploaded as part of the
# build, though maven snapshots are not yet deployed.
name: Full build
on:
  push:
    # Build on pushes to main and release branches. For forks, the -test may
    # be helpful to run tests when preparing a merge.
    branches:
      - 'main'
      - 'release/*'
      - '*-test'
  workflow_dispatch:
    # Allow running manually
  pull_request:
    types: [ labeled, synchronize ]
permissions:
  # allow publishing JUnit report for PRs
  checks: write 
jobs:
  build:
    if: ${{ !github.event.pull_request || contains(github.event.pull_request.labels.*.name, 'ready') }}
    runs-on: ubuntu-latest
    strategy:
      matrix:
<<<<<<< HEAD
        java-version: [ '8' ] #[ '11', '17', '21' ]
        java-distribution: [ 'temurin' ] #, 'sapmachine' ]
        #include:
        # - java-version: 8
        #   java-distribution: temurin
=======
        java-version: [ '11', '17', '21', '22' ]
>>>>>>> 552c72ea
    steps:
      - name: Checkout GWT itself into one directory
        uses: actions/checkout@v5
        with:
          path: 'gwt'
      - name: Checkout GWT tools into a sibling directory
        uses: actions/checkout@v5
        with:
          repository: 'gwtproject/tools'
          path: 'tools'
      - name: Set up JDK ${{ matrix.java-version }}
<<<<<<< HEAD
        # GWT presently requires Java8 to build, but can run on newer Java versions
        uses: actions/setup-java@v4
        with:
          java-version: ${{ matrix.java-version }}
          distribution: ${{ matrix.java-distribution }}
=======
        # GWT requires Java 11+ to build
        uses: actions/setup-java@v5
        with:
          java-version: ${{ matrix.java-version }}
          distribution: 'temurin'
>>>>>>> 552c72ea

      - name: Build, style/api checks, test, produce docs
        run: |
          set -eux
          cd gwt
          java -version
          ant -version
          # Set env vars to ensure we get the build/test we expect
          export \
            TZ=America/Los_Angeles \
            ANT_OPTS='-Dfile.encoding=UTF8 -Xmx2g' \
            GWT_VERSION=HEAD-SNAPSHOT
          # Run the ant tasks, disabling watchFileChanges to work around a github actions limitation
          ant clean test dist doc \
            -Dtest.jvmargs='-ea -Dgwt.watchFileChanges=false' \
            -Dtest.web.htmlunit.disable=true \
            -Dtest.nometa.htmlunit.disable=true \
            -Dtest.emma.htmlunit.disable=true

      - name: Report test results
        uses: mikepenz/action-junit-report@v6.0.0
        if: always()
        with:
          report_paths: 'gwt/build/out/**/test/**/reports/TEST-*.xml'
      - name: Upload checkstyle xml for manual review in its own artifact
<<<<<<< HEAD
        uses: actions/upload-artifact@v4
        if: always()
        with:
          name: checkstyle-reports-${{ matrix.java-version }}-${{ matrix.java-distribution }}
          path: 'gwt/build/out/**/checkstyle*.xml'
      - name: Upload test xml files for manual review in its own artifact
        uses: actions/upload-artifact@v4
=======
        uses: actions/upload-artifact@v5
        if: always()
        with:
          name: checkstyle-reports-java${{ matrix.java-version }}
          path: 'gwt/build/out/**/checkstyle*.xml'
      - name: Upload test xml files for manual review in its own artifact
        uses: actions/upload-artifact@v5
>>>>>>> 552c72ea
        if: always()
        with:
          name: junit-reports-java${{ matrix.java-version }}
          path: 'gwt/build/out/**/test/**/reports/TEST-*.xml'

      - name: On success, upload the release zip
<<<<<<< HEAD
        uses: actions/upload-artifact@v4
        with:
          name: gwt-${{ matrix.java-version }}-${{ matrix.java-distribution }}
=======
        uses: actions/upload-artifact@v5
        with:
          name: gwt-java${{ matrix.java-version }}
>>>>>>> 552c72ea
          path: 'gwt/build/dist/gwt-*.zip'

      - name: Set up sonatype credentials
        # Using the same java version as above, set up a settings.xml file
<<<<<<< HEAD
        uses: actions/setup-java@v4
        if: github.event_name == 'schedule' && github.repository_owner == 'gwtproject'
        with:
          java-version: ${{ matrix.java-version }}
          distribution: ${{ matrix.java-distribution }}
=======
        uses: actions/setup-java@v5
        if: ${{ github.event_name == 'push' && github.ref_name == 'main' && github.repository_owner == 'gwtproject' && matrix.java-version == '21' }}
        with:
          java-version: ${{ matrix.java-version }}
          distribution: 'temurin'
>>>>>>> 552c72ea
          # Define the ID for the server to put in settings.xml, and the env vars that will contain the secrets
          server-id: sonatype-snapshots
          server-username: SONATYPE_USERNAME
          server-password: SONATYPE_PASSWORD

      - name: Nightly builds should be deployed as snapshots to sonatype
        if: ${{ github.event_name == 'push' && github.ref_name == 'main' && github.repository_owner == 'gwtproject' && matrix.java-version == '21' }}
        env:
          SONATYPE_USERNAME: ${{ secrets.SONATYPE_USERNAME }}
          SONATYPE_PASSWORD: ${{ secrets.SONATYPE_PASSWORD }}
        run: |
          set -eux
          # Set the version to deploy (it was also set in the build step above)
          export GWT_VERSION=HEAD-SNAPSHOT
          export GWT_MAVEN_REPO_URL=https://central.sonatype.com/repository/maven-snapshots/
          export GWT_MAVEN_REPO_ID=sonatype-snapshots
          cd gwt
          # With no user input, run the push-gwtproject.sh script to deploy org.gwtproject artifacts
          maven/push-gwtproject.sh < /dev/null<|MERGE_RESOLUTION|>--- conflicted
+++ resolved
@@ -24,15 +24,8 @@
     runs-on: ubuntu-latest
     strategy:
       matrix:
-<<<<<<< HEAD
-        java-version: [ '8' ] #[ '11', '17', '21' ]
+        java-version: [ '11' ] #[ '17', '21', '22' ]
         java-distribution: [ 'temurin' ] #, 'sapmachine' ]
-        #include:
-        # - java-version: 8
-        #   java-distribution: temurin
-=======
-        java-version: [ '11', '17', '21', '22' ]
->>>>>>> 552c72ea
     steps:
       - name: Checkout GWT itself into one directory
         uses: actions/checkout@v5
@@ -44,19 +37,11 @@
           repository: 'gwtproject/tools'
           path: 'tools'
       - name: Set up JDK ${{ matrix.java-version }}
-<<<<<<< HEAD
-        # GWT presently requires Java8 to build, but can run on newer Java versions
-        uses: actions/setup-java@v4
-        with:
-          java-version: ${{ matrix.java-version }}
-          distribution: ${{ matrix.java-distribution }}
-=======
         # GWT requires Java 11+ to build
         uses: actions/setup-java@v5
         with:
           java-version: ${{ matrix.java-version }}
-          distribution: 'temurin'
->>>>>>> 552c72ea
+          distribution: ${{ matrix.java-distribution }}
 
       - name: Build, style/api checks, test, produce docs
         run: |
@@ -82,55 +67,30 @@
         with:
           report_paths: 'gwt/build/out/**/test/**/reports/TEST-*.xml'
       - name: Upload checkstyle xml for manual review in its own artifact
-<<<<<<< HEAD
-        uses: actions/upload-artifact@v4
+        uses: actions/upload-artifact@v5
         if: always()
         with:
           name: checkstyle-reports-${{ matrix.java-version }}-${{ matrix.java-distribution }}
           path: 'gwt/build/out/**/checkstyle*.xml'
       - name: Upload test xml files for manual review in its own artifact
-        uses: actions/upload-artifact@v4
-=======
         uses: actions/upload-artifact@v5
         if: always()
         with:
-          name: checkstyle-reports-java${{ matrix.java-version }}
-          path: 'gwt/build/out/**/checkstyle*.xml'
-      - name: Upload test xml files for manual review in its own artifact
-        uses: actions/upload-artifact@v5
->>>>>>> 552c72ea
-        if: always()
-        with:
-          name: junit-reports-java${{ matrix.java-version }}
           path: 'gwt/build/out/**/test/**/reports/TEST-*.xml'
 
       - name: On success, upload the release zip
-<<<<<<< HEAD
-        uses: actions/upload-artifact@v4
+        uses: actions/upload-artifact@v5
         with:
           name: gwt-${{ matrix.java-version }}-${{ matrix.java-distribution }}
-=======
-        uses: actions/upload-artifact@v5
-        with:
-          name: gwt-java${{ matrix.java-version }}
->>>>>>> 552c72ea
           path: 'gwt/build/dist/gwt-*.zip'
 
       - name: Set up sonatype credentials
         # Using the same java version as above, set up a settings.xml file
-<<<<<<< HEAD
-        uses: actions/setup-java@v4
-        if: github.event_name == 'schedule' && github.repository_owner == 'gwtproject'
-        with:
-          java-version: ${{ matrix.java-version }}
-          distribution: ${{ matrix.java-distribution }}
-=======
         uses: actions/setup-java@v5
         if: ${{ github.event_name == 'push' && github.ref_name == 'main' && github.repository_owner == 'gwtproject' && matrix.java-version == '21' }}
         with:
           java-version: ${{ matrix.java-version }}
-          distribution: 'temurin'
->>>>>>> 552c72ea
+          distribution: ${{ matrix.java-distribution }}
           # Define the ID for the server to put in settings.xml, and the env vars that will contain the secrets
           server-id: sonatype-snapshots
           server-username: SONATYPE_USERNAME
