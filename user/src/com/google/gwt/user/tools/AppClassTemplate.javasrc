--- conflicted
+++ resolved
@@ -4,13 +4,9 @@
 import com.google.gwt.core.client.GWT;
 import com.google.gwt.event.dom.client.ClickEvent;
 import com.google.gwt.event.dom.client.ClickHandler;
-<<<<<<< HEAD
-import com.google.gwt.user.client.Window;
-=======
 import com.google.gwt.event.dom.client.KeyCodes;
 import com.google.gwt.event.dom.client.KeyUpEvent;
 import com.google.gwt.event.dom.client.KeyUpHandler;
->>>>>>> 19bec457
 import com.google.gwt.user.client.rpc.AsyncCallback;
 import com.google.gwt.user.client.ui.Button;
 import com.google.gwt.user.client.ui.DialogBox;
@@ -24,13 +20,6 @@
  * Entry point classes define <code>onModuleLoad()</code>.
  */
 public class @moduleShortName implements EntryPoint {
-<<<<<<< HEAD
-
-  /**
-   * Create a remote service proxy to talk to the server-side Echo service.
-   */
-  private final EchoServiceAsync echoService = GWT.create(EchoService.class);
-=======
   /**
    * The message displayed to the user when the server cannot be reached or
    * returns an error.
@@ -43,34 +32,17 @@
    * Create a remote service proxy to talk to the server-side Greeting service.
    */
   private final GreetingServiceAsync greetingService = GWT.create(GreetingService.class);
->>>>>>> 19bec457
 
   /**
    * This is the entry point method.
    */
   public void onModuleLoad() {
-<<<<<<< HEAD
-    Image img = new Image("http://code.google.com/webtoolkit/logo-185x175.png");
-    Button button = new Button("Click me");
-
-    // We can add style names
-    button.addStyleName("pc-template-btn");
-    // or we can set an id on a specific element for styling
-    img.getElement().setId("pc-template-img");
-
-    VerticalPanel vPanel = new VerticalPanel();
-    vPanel.setWidth("100%");
-    vPanel.setHorizontalAlignment(VerticalPanel.ALIGN_CENTER);
-    vPanel.add(img);
-    vPanel.add(button);
-=======
     final Button sendButton = new Button("Send");
     final TextBox nameField = new TextBox();
     nameField.setText("GWT User");
 
     // We can add style names to widgets
     sendButton.addStyleName("sendButton");
->>>>>>> 19bec457
 
     // Add the nameField and sendButton to the RootPanel
     // Use RootPanel.get() to get the entire body element
@@ -83,10 +55,7 @@
 
     // Create the popup dialog box
     final DialogBox dialogBox = new DialogBox();
-<<<<<<< HEAD
-=======
     dialogBox.setText("Remote Procedure Call");
->>>>>>> 19bec457
     dialogBox.setAnimationEnabled(true);
     final Button closeButton = new Button("Close");
     // We can set the id of a widget by accessing its Element
@@ -103,10 +72,7 @@
     dialogVPanel.add(closeButton);
     dialogBox.setWidget(dialogVPanel);
 
-<<<<<<< HEAD
-=======
     // Add a handler to close the DialogBox
->>>>>>> 19bec457
     closeButton.addClickHandler(new ClickHandler() {
       public void onClick(ClickEvent event) {
         dialogBox.hide();
@@ -115,27 +81,6 @@
       }
     });
 
-<<<<<<< HEAD
-    // Set the contents of the Widget
-    dialogBox.setWidget(dialogVPanel);
-
-    button.addClickHandler(new ClickHandler() {
-      public void onClick(ClickEvent event) {
-        final String textToServer = "Hello GWT World!";
-        final String dialogBoxText = "Sending to the server: " + textToServer;
-        dialogBox.setText(dialogBoxText);
-        dialogBox.center();
-        dialogBox.show();
-        echoService.echo(textToServer, new AsyncCallback<String>() {
-          public void onFailure(Throwable caught) {
-            Window.alert("Rpc failure");
-          }
-
-          public void onSuccess(String result) {
-            dialogBox.setText(dialogBoxText + "\n " + result);
-          }
-        });
-=======
     // Create a handler for the sendButton and nameField
     class MyHandler implements ClickHandler, KeyUpHandler {
       /**
@@ -143,7 +88,6 @@
        */
       public void onClick(ClickEvent event) {
         sendNameToServer();
->>>>>>> 19bec457
       }
 
       /**
