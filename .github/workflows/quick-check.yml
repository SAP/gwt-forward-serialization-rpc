# Run simple checks to make sure that the build is sane when any branch is pushed or pull
# request created. Comments or annotations will be added to a pull request in the case of
# style guide violations. Presently, tests are not run on pull requests.
name: Quick smoke test
on: [push, pull_request]
jobs:
  build:
    runs-on: ubuntu-latest
    strategy:
      matrix:
<<<<<<< HEAD
        java-version: ['11', '17', '21', '22']
=======
        java-version: [ '8' ] # '11', '17', '21' ]
        java-distribution: [ 'temurin' ] #, 'sapmachine' ]
        #include:
        #  - java-version: 8
        #    java-distribution: temurin
>>>>>>> b3604cbc
    steps:
      - name: Checkout GWT itself into one directory
        uses: actions/checkout@v4
        with:
          path: 'gwt'
          # we need depth=2 to see which style violations overlap with the current changes
          fetch-depth: 2
      - name: Checkout GWT tools into a sibling directory
        uses: actions/checkout@v4
        with:
          repository: 'gwtproject/tools'
          path: 'tools'
      - name: Set up JDK ${{ matrix.java-version }}
<<<<<<< HEAD
        # GWT presently requires Java 11+ to build
        uses: actions/setup-java@v4
        with:
          java-version: ${{ matrix.java-version }}
          distribution: 'temurin'
=======
        # GWT presently requires Java8 to build, but can run on newer Java versions
        uses: actions/setup-java@v4
        with:
          java-version: ${{ matrix.java-version }}
          distribution: ${{ matrix.java-distribution }}
          java-package: jdk
>>>>>>> b3604cbc
      - name: Set up reviewdog for easier checks on the PR's checkstyle output
        uses: reviewdog/action-setup@v1
        with:
          reviewdog_version: latest

      - name: Build, style/api checks, produce docs
        # Presently this runs no tests at all, but could run quick tests
        run: |
          set -eux
          cd gwt
          # Set env vars to ensure we get the build we expect
          export \
            TZ=America/Los_Angeles \
            ANT_OPTS=-Dfile.encoding=UTF8 \
            ANT_OPTS=-Xmx2g
          ant clean compile.tests dist doc checkstyle apicheck

      - name: Create pull request comments/annotations for checkstyle from the java 21 build, even on failure
        if: ${{ always() && github.event_name == 'pull_request' && matrix.java-version == '21' }}
        env:
          REVIEWDOG_GITHUB_API_TOKEN: ${{ secrets.GITHUB_TOKEN }}
          REVIEWDOG_SKIP_DOGHOUSE: true
        run: |
          set -eux
          shopt -s globstar
          cd gwt
          for f in build/out/**/checkstyle*.xml ; do
            echo $f
            reviewdog -f=checkstyle -filter-mode=diff_context -reporter=github-pr-review -level=info < $f
          done
      - name: Upload checkstyle xml for manual review
        uses: actions/upload-artifact@v4
<<<<<<< HEAD
        if: ${{ matrix.java-version == '21' }}
        with:
          name: checkstyle-reports-java${{ matrix.java-version }}
=======
        if: always()
        with:
          name: checkstyle-reports-java-${{ matrix.java-version }}-${{ matrix.java-distribution }}
>>>>>>> b3604cbc
          path: 'gwt/build/out/**/checkstyle*.xml'
          retention-days: 5<|MERGE_RESOLUTION|>--- conflicted
+++ resolved
@@ -8,15 +8,11 @@
     runs-on: ubuntu-latest
     strategy:
       matrix:
-<<<<<<< HEAD
-        java-version: ['11', '17', '21', '22']
-=======
-        java-version: [ '8' ] # '11', '17', '21' ]
+        java-version: [ '11' ] # '17', '21', '22' ]
         java-distribution: [ 'temurin' ] #, 'sapmachine' ]
         #include:
         #  - java-version: 8
         #    java-distribution: temurin
->>>>>>> b3604cbc
     steps:
       - name: Checkout GWT itself into one directory
         uses: actions/checkout@v4
@@ -30,20 +26,12 @@
           repository: 'gwtproject/tools'
           path: 'tools'
       - name: Set up JDK ${{ matrix.java-version }}
-<<<<<<< HEAD
         # GWT presently requires Java 11+ to build
-        uses: actions/setup-java@v4
-        with:
-          java-version: ${{ matrix.java-version }}
-          distribution: 'temurin'
-=======
-        # GWT presently requires Java8 to build, but can run on newer Java versions
         uses: actions/setup-java@v4
         with:
           java-version: ${{ matrix.java-version }}
           distribution: ${{ matrix.java-distribution }}
           java-package: jdk
->>>>>>> b3604cbc
       - name: Set up reviewdog for easier checks on the PR's checkstyle output
         uses: reviewdog/action-setup@v1
         with:
@@ -76,14 +64,8 @@
           done
       - name: Upload checkstyle xml for manual review
         uses: actions/upload-artifact@v4
-<<<<<<< HEAD
         if: ${{ matrix.java-version == '21' }}
         with:
-          name: checkstyle-reports-java${{ matrix.java-version }}
-=======
-        if: always()
-        with:
           name: checkstyle-reports-java-${{ matrix.java-version }}-${{ matrix.java-distribution }}
->>>>>>> b3604cbc
           path: 'gwt/build/out/**/checkstyle*.xml'
           retention-days: 5