--- conflicted
+++ resolved
@@ -326,15 +326,9 @@
    *
    * @param servletContext servlet context for this response
    * @param response response instance
-<<<<<<< HEAD
-   * @param responseContent a string containing the response content
    * @param clientAcceptsGzipEncoding if <code>true</code> the response content will be gzip
    *          encoded before being written into the response in case it
    *          {@link #exceedsUncompressedContentLengthLimit(String) exceeds a certain size limit}
-=======
-   * @param gzipResponse if <code>true</code> the response content will be gzip
-   *          encoded before being written into the response
->>>>>>> 45f6239b
    * @throws IOException if reading, writing, or closing the response's output
    *           stream fails
    */
