# Run all tests and builds all aspects of GWT using Java 11, 17, and 21. Runs
# nightly (plus or minus timzeones) on the main branch, and will also run right
# away on a push to a release branch. Release zips are uploaded as part of the
# build, though maven snapshots are not yet deployed.
name: Full build
on:
  push:
    # Build on pushes to main and release branches. For forks, the -test may
    # be helpful to run tests when preparing a merge.
    branches:
      - 'main'
      - 'release/*'
      - '*-test'
<<<<<<< HEAD
      - 'issue-7987-compatibility-with-issue-9584'
      - 'issue-7987-gwt-2.12.2'
=======
>>>>>>> d67edbb8
  workflow_dispatch:
    # Allow running manually
  pull_request:
    types: [ labeled, synchronize ]
permissions:
  # allow publishing JUnit report for PRs
<<<<<<< HEAD
  checks: write
  contents: write
=======
  checks: write 
>>>>>>> d67edbb8
jobs:
  build:
    if: ${{ !github.event.pull_request || contains(github.event.pull_request.labels.*.name, 'ready') }}
    runs-on: ubuntu-latest
    strategy:
      matrix:
        java-version: [ '11' ] #[ '17', '21', '22' ]
        java-distribution: [ 'temurin' ] #, 'sapmachine' ]
    steps:
      - name: Checkout GWT itself into one directory
<<<<<<< HEAD
        uses: actions/checkout@v5
        with:
          path: 'gwt'
      - name: Checkout GWT tools into a sibling directory
        uses: actions/checkout@v5
=======
        uses: actions/checkout@v6
        with:
          path: 'gwt'
      - name: Checkout GWT tools into a sibling directory
        uses: actions/checkout@v6
>>>>>>> d67edbb8
        with:
          repository: 'gwtproject/tools'
          path: 'tools'
      - name: Set up JDK ${{ matrix.java-version }}
        # GWT requires Java 11+ to build
        uses: actions/setup-java@v5
        with:
          java-version: ${{ matrix.java-version }}
          distribution: ${{ matrix.java-distribution }}

      - name: Build, style/api checks, test, produce docs
        run: |
          set -eux
          cd gwt
          java -version
          ant -version
          # Set env vars to ensure we get the build/test we expect
          export \
            TZ=America/Los_Angeles \
            ANT_OPTS='-Dfile.encoding=UTF8 -Xmx2g' \
            GWT_VERSION=2.12.2
          # Run the ant tasks, disabling watchFileChanges to work around a github actions limitation
          ant clean test dist doc \
            -Dgwt.version=${GWT_VERSION} \
            -Dtest.jvmargs='-ea -Dgwt.watchFileChanges=false' \
            -Dtest.web.htmlunit.disable=true \
            -Dtest.nometa.htmlunit.disable=true \
            -Dtest.emma.htmlunit.disable=true

      - name: Report test results
        uses: mikepenz/action-junit-report@v6.0.0
        if: always()
        with:
          report_paths: 'gwt/build/out/**/test/**/reports/TEST-*.xml'
      - name: Upload checkstyle xml for manual review in its own artifact
        uses: actions/upload-artifact@v5
        if: always()
        with:
          name: checkstyle-reports-${{ matrix.java-version }}-${{ matrix.java-distribution }}
          path: 'gwt/build/out/**/checkstyle*.xml'
      - name: Upload test xml files for manual review in its own artifact
        uses: actions/upload-artifact@v5
        if: always()
        with:
          name: junit-reports-java${{ matrix.java-version }}-${{ matrix.java-distribution }}
          path: 'gwt/build/out/**/test/**/reports/TEST-*.xml'

      - name: Determine release name
        run: echo "RELEASE_NAME=$( find gwt/build/dist/ -name 'gwt-*.zip' | sed -e 's/^.*\/gwt-\(.*\)\.zip$/\1/' )" >> "$GITHUB_ENV"

      - name: Create Release
        id: create_release
        uses: actions/create-release@v1
        env:
          GITHUB_TOKEN: ${{ secrets.GITHUB_TOKEN }}
        with:
          tag_name: gwt-${{ env.RELEASE_NAME }}
          release_name: ${{ env.RELEASE_NAME }}
          draft: false
          prerelease: false

      - name: Upload Release ZIP
        id: upload-release-asset-zip
        uses: actions/upload-release-asset@v1
        env:
          GITHUB_TOKEN: ${{ secrets.GITHUB_TOKEN }}
        with:
          upload_url: ${{ steps.create_release.outputs.upload_url }} # This pulls from the CREATE RELEASE step above, referencing it's ID to get its outputs object, which include a `upload_url`. See this blog post for more info: https://jasonet.co/posts/new-features-of-github-actions/#passing-data-to-future-steps 
          asset_path: gwt/build/dist/gwt-${{ env.RELEASE_NAME }}.zip
          asset_name: gwt-${{ env.RELEASE_NAME }}.zip
          asset_content_type: application/x-zip

      - name: On success, upload the release zip
        uses: actions/upload-artifact@v5
        with:
          name: gwt-${{ matrix.java-version }}-${{ matrix.java-distribution }}
          path: 'gwt/build/dist/gwt-*.zip'

      - name: Set up sonatype credentials
        # Using the same java version as above, set up a settings.xml file
        uses: actions/setup-java@v5
        if: ${{ github.event_name == 'push' && github.ref_name == 'main' && github.repository_owner == 'gwtproject' && matrix.java-version == '21' }}
        with:
          java-version: ${{ matrix.java-version }}
          distribution: ${{ matrix.java-distribution }}
          # Define the ID for the server to put in settings.xml, and the env vars that will contain the secrets
          server-id: sonatype-snapshots
          server-username: SONATYPE_USERNAME
          server-password: SONATYPE_PASSWORD

      - name: Nightly builds should be deployed as snapshots to sonatype
        if: ${{ github.event_name == 'push' && github.ref_name == 'main' && github.repository_owner == 'gwtproject' && matrix.java-version == '21' }}
        env:
          SONATYPE_USERNAME: ${{ secrets.SONATYPE_USERNAME }}
          SONATYPE_PASSWORD: ${{ secrets.SONATYPE_PASSWORD }}
        run: |
          set -eux
          # Set the version to deploy (it was also set in the build step above)
<<<<<<< HEAD
          export GWT_VERSION=2.12.2
=======
          export GWT_VERSION=HEAD-SNAPSHOT
>>>>>>> d67edbb8
          export GWT_MAVEN_REPO_URL=https://central.sonatype.com/repository/maven-snapshots/
          export GWT_MAVEN_REPO_ID=sonatype-snapshots
          cd gwt
          # With no user input, run the push-gwtproject.sh script to deploy org.gwtproject artifacts
          maven/push-gwtproject.sh < /dev/null<|MERGE_RESOLUTION|>--- conflicted
+++ resolved
@@ -11,23 +11,16 @@
       - 'main'
       - 'release/*'
       - '*-test'
-<<<<<<< HEAD
       - 'issue-7987-compatibility-with-issue-9584'
-      - 'issue-7987-gwt-2.12.2'
-=======
->>>>>>> d67edbb8
+      - 'issue-7987-gwt-2.12.4'
   workflow_dispatch:
     # Allow running manually
   pull_request:
     types: [ labeled, synchronize ]
 permissions:
   # allow publishing JUnit report for PRs
-<<<<<<< HEAD
   checks: write
   contents: write
-=======
-  checks: write 
->>>>>>> d67edbb8
 jobs:
   build:
     if: ${{ !github.event.pull_request || contains(github.event.pull_request.labels.*.name, 'ready') }}
@@ -38,19 +31,11 @@
         java-distribution: [ 'temurin' ] #, 'sapmachine' ]
     steps:
       - name: Checkout GWT itself into one directory
-<<<<<<< HEAD
-        uses: actions/checkout@v5
-        with:
-          path: 'gwt'
-      - name: Checkout GWT tools into a sibling directory
-        uses: actions/checkout@v5
-=======
         uses: actions/checkout@v6
         with:
           path: 'gwt'
       - name: Checkout GWT tools into a sibling directory
         uses: actions/checkout@v6
->>>>>>> d67edbb8
         with:
           repository: 'gwtproject/tools'
           path: 'tools'
@@ -149,11 +134,7 @@
         run: |
           set -eux
           # Set the version to deploy (it was also set in the build step above)
-<<<<<<< HEAD
-          export GWT_VERSION=2.12.2
-=======
-          export GWT_VERSION=HEAD-SNAPSHOT
->>>>>>> d67edbb8
+          export GWT_VERSION=2.12.4
           export GWT_MAVEN_REPO_URL=https://central.sonatype.com/repository/maven-snapshots/
           export GWT_MAVEN_REPO_ID=sonatype-snapshots
           cd gwt
