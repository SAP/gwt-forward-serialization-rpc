--- conflicted
+++ resolved
@@ -7,18 +7,10 @@
   build:
     runs-on: ubuntu-latest
     strategy:
-<<<<<<< HEAD
-      matrix:
-        java-version: [ '8' ] # '11', '17', '21' ]
-        java-distribution: [ 'temurin' ] #, 'sapmachine' ]
-        #include:
-        #  - java-version: 8
-        #    java-distribution: temurin
-=======
       fail-fast: false
       matrix:
-        java-version: ['11', '17', '21', '22']
->>>>>>> 552c72ea
+        java-version: [ '11' ] # '17', '21', '22' ]
+        java-distribution: [ 'temurin' ] #, 'sapmachine' ]
     steps:
       - name: Checkout GWT itself into one directory
         uses: actions/checkout@v5
@@ -32,20 +24,12 @@
           repository: 'gwtproject/tools'
           path: 'tools'
       - name: Set up JDK ${{ matrix.java-version }}
-<<<<<<< HEAD
-        # GWT presently requires Java8 to build, but can run on newer Java versions
-        uses: actions/setup-java@v4
+        # GWT presently requires Java 11+ to build
+        uses: actions/setup-java@v5
         with:
           java-version: ${{ matrix.java-version }}
           distribution: ${{ matrix.java-distribution }}
           java-package: jdk
-=======
-        # GWT presently requires Java 11+ to build
-        uses: actions/setup-java@v5
-        with:
-          java-version: ${{ matrix.java-version }}
-          distribution: 'temurin'
->>>>>>> 552c72ea
       - name: Set up reviewdog for easier checks on the PR's checkstyle output
         uses: reviewdog/action-setup@v1
         with:
@@ -77,16 +61,9 @@
             reviewdog -f=checkstyle -filter-mode=diff_context -reporter=github-pr-annotations -level=info < $f
           done
       - name: Upload checkstyle xml for manual review
-<<<<<<< HEAD
-        uses: actions/upload-artifact@v4
-        if: always()
-        with:
-          name: checkstyle-reports-java-${{ matrix.java-version }}-${{ matrix.java-distribution }}
-=======
         uses: actions/upload-artifact@v5
         if: ${{ matrix.java-version == '21' }}
         with:
-          name: checkstyle-reports-java${{ matrix.java-version }}
->>>>>>> 552c72ea
+          name: checkstyle-reports-java${{ matrix.java-version }}-${{ matrix.java-distribution }}
           path: 'gwt/build/out/**/checkstyle*.xml'
           retention-days: 5